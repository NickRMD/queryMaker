--- conflicted
+++ resolved
@@ -129,7 +129,6 @@
   }
 
   /**
-<<<<<<< HEAD
     * Specifies that all fields should be returned after the delete operation.
     * @returns The current DeleteQuery instance for method chaining.
     */
@@ -149,25 +148,6 @@
     this.returningRaw(SqlEscaper.escapeSelectIdentifiers(
       Array.isArray(fields) ? fields : [fields], this.flavor
     ));
-=======
-   * Specifies the fields to be returned after the delete operation.
-   * Accepts a string or an array of strings.
-   * @param fields - The field(s) to be returned.
-   * @returns The current DeleteQuery instance for method chaining.
-   */
-  public returning(fields: string | string[]): this {
-    if (Array.isArray(fields)) {
-      this.returningFields = SqlEscaper.escapeSelectIdentifiers(
-        fields,
-        this.flavor,
-      );
-    } else {
-      this.returningFields = SqlEscaper.escapeSelectIdentifiers(
-        [fields],
-        this.flavor,
-      );
-    }
->>>>>>> 021c3847
     return this;
   }
 
@@ -193,7 +173,6 @@
   public returningRaw(fields: string | string[]): this {
     this.returnAll = false;
     if (Array.isArray(fields)) {
-<<<<<<< HEAD
       this.returningFields = fields;
     } else {
       this.returningFields = [fields];
@@ -213,15 +192,6 @@
       this.returningFields.push(...field);
     } else {
       this.returningFields.push(field);
-=======
-      this.returningFields.push(
-        ...SqlEscaper.escapeSelectIdentifiers(fields, this.flavor),
-      );
-    } else {
-      this.returningFields.push(
-        ...SqlEscaper.escapeSelectIdentifiers([fields], this.flavor),
-      );
->>>>>>> 021c3847
     }
     return this;
   }
@@ -241,12 +211,8 @@
       ? this.whereStatement.clone()
       : null;
     cloned.returningFields = [...this.returningFields];
-<<<<<<< HEAD
     cloned.ctes = this.ctes ? new CteMaker(...this.ctes['ctes']) : null;
     cloned.returnAll = this.returnAll;
-=======
-    cloned.ctes = this.ctes ? new CteMaker(...this.ctes["ctes"]) : null;
->>>>>>> 021c3847
     return cloned;
   }
 
@@ -342,16 +308,9 @@
       deleteClause,
       usingClause,
       whereClause,
-<<<<<<< HEAD
       returningClause || (this.returnAll ? 'RETURNING *' : '')
     ].filter(part => part !== '')
       .join('\n ');
-=======
-      returningClause,
-    ]
-      .filter((part) => part !== "")
-      .join("\n ");
->>>>>>> 021c3847
 
     this.builtQuery = SqlEscaper.appendSchemas(this.builtQuery, this.schemas);
 
