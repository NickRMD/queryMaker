--- conflicted
+++ resolved
@@ -206,7 +206,6 @@
   }
 
   /**
-<<<<<<< HEAD
     * Specifies that all fields should be returned after the update.
     * This sets the RETURNING clause to '*'.
     * @returns The current UpdateQuery instance for method chaining.
@@ -227,30 +226,10 @@
     this.returningRaw(SqlEscaper.escapeSelectIdentifiers(
       Array.isArray(fields) ? fields : [fields], this.flavor
     ));
-=======
-   * Specifies the RETURNING fields for the update.
-   * Accepts either a single field name or an array of field names.
-   * @param fields - The field(s) to be returned after the update.
-   * @returns The current UpdateQuery instance for method chaining.
-   */
-  public returning(fields: string | string[]): this {
-    if (Array.isArray(fields)) {
-      this.returningFields = SqlEscaper.escapeSelectIdentifiers(
-        fields,
-        this.flavor,
-      );
-    } else {
-      this.returningFields = SqlEscaper.escapeSelectIdentifiers(
-        [fields],
-        this.flavor,
-      );
-    }
->>>>>>> 021c3847
-    return this;
-  }
-
-  /**
-<<<<<<< HEAD
+    return this;
+  }
+
+  /**
     * Adds additional RETURNING fields to the update.
     * Accepts either a single field name or an array of field names.
     * @param field - The field(s) to be added to the RETURNING clause.
@@ -293,22 +272,6 @@
       this.returningFields.push(...field);
     } else {
       this.returningFields.push(field);
-=======
-   * Adds additional RETURNING fields to the update.
-   * Accepts either a single field name or an array of field names.
-   * @param field - The field(s) to be added to the RETURNING clause.
-   * @returns The current UpdateQuery instance for method chaining.
-   */
-  public addReturning(field: string | string[]): this {
-    if (Array.isArray(field)) {
-      this.returningFields.push(
-        ...SqlEscaper.escapeSelectIdentifiers(field, this.flavor),
-      );
-    } else {
-      this.returningFields.push(
-        ...SqlEscaper.escapeSelectIdentifiers([field], this.flavor),
-      );
->>>>>>> 021c3847
     }
     return this;
   }
@@ -440,16 +403,9 @@
       usingClause,
       joinClauses,
       whereClause,
-<<<<<<< HEAD
       returningClause || (this.returnAll ? 'RETURNING *' : '')
     ].filter(part => part !== '')
       .join('\n');
-=======
-      returningClause,
-    ]
-      .filter((part) => part !== "")
-      .join("\n");
->>>>>>> 021c3847
 
     this.builtQuery = SqlEscaper.appendSchemas(this.builtQuery, this.schemas);
 
@@ -534,12 +490,8 @@
       ? this.whereStatement.clone()
       : null;
     cloned.returningFields = [...this.returningFields];
-<<<<<<< HEAD
     cloned.ctes = this.ctes ? new CteMaker(...this.ctes['ctes']) : null;
     cloned.returnAll = this.returnAll;
-=======
-    cloned.ctes = this.ctes ? new CteMaker(...this.ctes["ctes"]) : null;
->>>>>>> 021c3847
     return cloned;
   }
 }